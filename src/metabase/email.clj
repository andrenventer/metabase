(ns metabase.email
  (:require [clojure.string :as s]
            [clojure.tools.logging :as log]
            [postal.core :as postal]
<<<<<<< HEAD
            [metabase.models.setting :refer [defsetting] :as setting]
            [metabase.util :as u]))
=======
            [postal.support :refer [make-props]]
            [metabase.models.setting :refer [defsetting]]
            [metabase.util :as u])
  (:import [javax.mail Session]))
>>>>>>> 2b9ba7c0

;; ## CONFIG

(defsetting email-from-address "Email address you want to use as the sender of Metabase." "notifications@metabase.com")
(defsetting email-smtp-host "The address of the SMTP server that handles your emails.")
(defsetting email-smtp-username "SMTP username.")
(defsetting email-smtp-password "SMTP password.")
(defsetting email-smtp-port "The port your SMTP server uses for outgoing emails.")
(defsetting email-smtp-security "SMTP secure connection protocol. (tls, ssl, or none)" "none")

;; ## PUBLIC INTERFACE

(def ^:dynamic *send-email-fn*
  "Internal function used to send messages. Should take 2 args - a map of SMTP credentials, and a map of email details.
   Provided so you can swap this out with an \"inbox\" for test purposes."
  postal/send-message)

<<<<<<< HEAD
(defn email-configured?
  "Predicate function which returns `true` if we have a viable email configuration for the app, `false` otherwise."
  []
  (not (s/blank? (setting/get* :email-smtp-host))))
=======
>>>>>>> 2b9ba7c0

(defn send-message
  "Send an email to one or more RECIPIENTS.
   RECIPIENTS is a sequence of email addresses; MESSAGE-TYPE must be either `:text` or `:html`.
     (email/send-message
      :subject      \"[Metabase] Password Reset Request\"
      :recipients   [\"cam@metabase.com\"]
      :message-type :text
      :message      \"How are you today?\")
   Upon success, this returns the MESSAGE that was just sent."
  [& {:keys [subject recipients message-type message]}]
  {:pre [(string? subject)
         (sequential? recipients)
         (every? u/is-email? recipients)
         (contains? #{:text :html :attachments} message-type)
         (if (= message-type :attachments) (sequential? message) (string? message))]}
  (try
    ;; Check to make sure all valid settings are set!
    (when-not (email-smtp-host)
      (throw (Exception. "SMTP host is not set.")))
    ;; Now send the email
<<<<<<< HEAD
    (let [{error :error error-message :message} (*send-email-fn* (-> {:host (email-smtp-host)
                                                                      :user (email-smtp-username)
                                                                      :pass (email-smtp-password)
                                                                      :port (Integer/parseInt (email-smtp-port))}
                                                                     (merge (case (keyword (email-smtp-security))
                                                                              :tls {:tls true}
                                                                              :ssl {:ssl true}
                                                                              {})))
                                                                 {:from    (email-from-address)
                                                                  :to      recipients
                                                                  :subject subject
                                                                  :body    (case message-type
                                                                             :attachments message
                                                                             :text message
                                                                             :html [{:type    "text/html; charset=utf-8"
                                                                                     :content message}])})]
      (when-not (= error :SUCCESS)
        (throw (Exception. (format "Emails failed to send: error: %s; message: %s" error error-message))))
      message)
=======
    (*send-email-fn* (-> {:host (email-smtp-host)
                          :user (email-smtp-username)
                          :pass (email-smtp-password)
                          :port (Integer/parseInt (email-smtp-port))}
                         (merge (case (keyword (email-smtp-security))
                                  :tls {:tls true}
                                  :ssl {:ssl true}
                                  {})))
                     {:from    (email-from-address)
                      :to      recipients
                      :subject subject
                      :body    (case message-type
                                 :text message
                                 :html [{:type    "text/html; charset=utf-8"
                                         :content message}])})
>>>>>>> 2b9ba7c0
    (catch Throwable e
      (log/warn "Failed to send email: " (.getMessage e))
      {:error   :ERROR
       :message (.getMessage e)})))


(defn test-smtp-connection
  "Test the connection to an SMTP server to determine if we can send emails.

   Takes in a dictionary of properties such as:
       {:host     \"localhost\"
        :port     587
        :user     \"bigbird\"
        :pass     \"luckyme\"
        :sender   \"foo@mycompany.com\"
        :security \"tls\"}"
  [{:keys [host port user pass sender security] :as details}]
  {:pre [(string? host)
         (integer? port)]}
  (try
    (let [ssl     (= security "ssl")
          proto   (if ssl "smtps" "smtp")
          details (-> details
                      (assoc :proto proto
                             :connectiontimeout "1000"
                             :timeout "1000")
                      (merge (case (keyword security)
                           :tls {:tls true}
                           :ssl {:ssl true}
                           {})))
          session (doto (Session/getInstance (make-props sender details))
                    (.setDebug false))]
      (with-open [transport (.getTransport session proto)]
        (.connect transport host port user pass)))
    {:error   :SUCCESS
     :message nil}
    (catch Exception e
      (println "err" (.getMessage e))
      {:error   :ERROR
       :message (.getMessage e)})))<|MERGE_RESOLUTION|>--- conflicted
+++ resolved
@@ -2,15 +2,10 @@
   (:require [clojure.string :as s]
             [clojure.tools.logging :as log]
             [postal.core :as postal]
-<<<<<<< HEAD
+            [postal.support :refer [make-props]]
             [metabase.models.setting :refer [defsetting] :as setting]
-            [metabase.util :as u]))
-=======
-            [postal.support :refer [make-props]]
-            [metabase.models.setting :refer [defsetting]]
             [metabase.util :as u])
   (:import [javax.mail Session]))
->>>>>>> 2b9ba7c0
 
 ;; ## CONFIG
 
@@ -28,13 +23,10 @@
    Provided so you can swap this out with an \"inbox\" for test purposes."
   postal/send-message)
 
-<<<<<<< HEAD
 (defn email-configured?
   "Predicate function which returns `true` if we have a viable email configuration for the app, `false` otherwise."
   []
   (not (s/blank? (setting/get* :email-smtp-host))))
-=======
->>>>>>> 2b9ba7c0
 
 (defn send-message
   "Send an email to one or more RECIPIENTS.
@@ -56,27 +48,6 @@
     (when-not (email-smtp-host)
       (throw (Exception. "SMTP host is not set.")))
     ;; Now send the email
-<<<<<<< HEAD
-    (let [{error :error error-message :message} (*send-email-fn* (-> {:host (email-smtp-host)
-                                                                      :user (email-smtp-username)
-                                                                      :pass (email-smtp-password)
-                                                                      :port (Integer/parseInt (email-smtp-port))}
-                                                                     (merge (case (keyword (email-smtp-security))
-                                                                              :tls {:tls true}
-                                                                              :ssl {:ssl true}
-                                                                              {})))
-                                                                 {:from    (email-from-address)
-                                                                  :to      recipients
-                                                                  :subject subject
-                                                                  :body    (case message-type
-                                                                             :attachments message
-                                                                             :text message
-                                                                             :html [{:type    "text/html; charset=utf-8"
-                                                                                     :content message}])})]
-      (when-not (= error :SUCCESS)
-        (throw (Exception. (format "Emails failed to send: error: %s; message: %s" error error-message))))
-      message)
-=======
     (*send-email-fn* (-> {:host (email-smtp-host)
                           :user (email-smtp-username)
                           :pass (email-smtp-password)
@@ -89,10 +60,10 @@
                       :to      recipients
                       :subject subject
                       :body    (case message-type
+                                 :attachments message
                                  :text message
                                  :html [{:type    "text/html; charset=utf-8"
                                          :content message}])})
->>>>>>> 2b9ba7c0
     (catch Throwable e
       (log/warn "Failed to send email: " (.getMessage e))
       {:error   :ERROR
